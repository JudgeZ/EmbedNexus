--- conflicted
+++ resolved
@@ -1,10 +1,4 @@
 # Placeholder workspace replay entry.
-<<<<<<< HEAD
-mode: config
-metadata:
-  description: Unused placeholder replay entry for tests that expect at least one YAML file.
-=======
 # Populate via scripts/record_fs_events.py --replay-dir.
 mode: config
-reason: placeholder
->>>>>>> 6f520b2c
+reason: placeholder