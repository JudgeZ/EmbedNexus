//! STDIO transport adapter framing and dispatch scaffolding.

use std::collections::VecDeque;
use std::sync::{Arc, Mutex};
use std::time::{Duration, SystemTime, UNIX_EPOCH};

use base64::engine::general_purpose::URL_SAFE_NO_PAD;
use base64::Engine as _;
use blake3::Hasher;
use runtime_router::{RouterCommand, RouterError, SessionContext, SharedRouter};
use serde::{Deserialize, Serialize};
use serde_json::{json, Value};
use thiserror::Error;
use uuid::Uuid;

/// STDIO adapter configuration.
#[derive(Debug, Clone, PartialEq, Eq, Serialize, Deserialize)]
pub struct StdioConfig {
    /// Maximum frame size permitted by the adapter.
    pub max_frame_length: usize,
    /// Principals authorized to authenticate via STDIO tokens.
    pub allowed_principals: Vec<String>,
    /// Secret used to sign frame tokens.
    pub token_secret: String,
}

impl StdioConfig {
    pub fn validate(&self) -> Result<(), TransportError> {
        if self.max_frame_length < 64 {
            return Err(TransportError::Configuration(
                "max frame length must be >= 64 bytes".into(),
            ));
        }
        if self.allowed_principals.is_empty() {
            return Err(TransportError::Configuration(
                "at least one principal must be allowed".into(),
            ));
        }
        Ok(())
    }
}

/// STDIO session token.
#[derive(Debug, Clone, PartialEq, Eq)]
pub struct SessionToken {
    pub token: String,
}

/// Serialized STDIO frame.
#[derive(Debug, Clone, PartialEq, Eq)]
pub struct StdioFrame {
    pub payload: Vec<u8>,
}

/// Framing codec implementing checksum and length validation.
#[derive(Debug, Clone)]
pub struct FramingCodec {
    max_frame_length: usize,
    signer: Arc<TokenSigner>,
}

impl FramingCodec {
    pub(crate) fn new(max_frame_length: usize, signer: Arc<TokenSigner>) -> Self {
        Self {
            max_frame_length,
            signer,
        }
    }

    pub fn encode(&self, json: &Value, token: &SessionToken) -> Result<StdioFrame, TransportError> {
        self.signer.verify(&token.token)?;
        let payload_bytes = serde_json::to_vec(json)
            .map_err(|err| TransportError::Framing(format!("json serialization failed: {err}")))?;
        let token_bytes = token.token.as_bytes();

        let frame_len = 4 + 2 + payload_bytes.len() + token_bytes.len() + 16;
        if frame_len > self.max_frame_length {
            return Err(TransportError::Framing(
                "frame exceeds maximum length".into(),
            ));
        }

        let mut buffer = Vec::with_capacity(frame_len);
        buffer.extend_from_slice(&(payload_bytes.len() as u32).to_be_bytes());
        buffer.extend_from_slice(&(token_bytes.len() as u16).to_be_bytes());
        buffer.extend_from_slice(&payload_bytes);
        buffer.extend_from_slice(token_bytes);
        let checksum = self.checksum(&buffer);
        buffer.extend_from_slice(&checksum);

        Ok(StdioFrame { payload: buffer })
    }

    pub fn decode(&self, frame: &StdioFrame) -> Result<(Value, String), TransportError> {
        let (value, envelope) = self.decode_with_envelope(frame)?;
        Ok((value, envelope.raw_token))
    }

    fn decode_with_envelope(
        &self,
        frame: &StdioFrame,
    ) -> Result<(Value, TokenEnvelope), TransportError> {
        if frame.payload.len() < 4 + 2 + 16 {
            return Err(TransportError::Framing("frame too short".into()));
        }
        if frame.payload.len() > self.max_frame_length {
            return Err(TransportError::Framing(
                "frame exceeds maximum length".into(),
            ));
        }

        let mut cursor = &frame.payload[..];
        let payload_len = u32::from_be_bytes(cursor[0..4].try_into().unwrap()) as usize;
        cursor = &cursor[4..];
        let token_len = u16::from_be_bytes(cursor[0..2].try_into().unwrap()) as usize;
        cursor = &cursor[2..];

        if payload_len + token_len + 16 != cursor.len() {
            return Err(TransportError::Framing("frame length mismatch".into()));
        }

        let (payload_bytes, remainder) = cursor.split_at(payload_len);
        let (token_bytes, checksum) = remainder.split_at(token_len);
        let expected_checksum = self.checksum(&frame.payload[..frame.payload.len() - 16]);
        if checksum != expected_checksum {
            return Err(TransportError::Framing("checksum mismatch".into()));
        }

        let payload: Value = serde_json::from_slice(payload_bytes)
            .map_err(|err| TransportError::Framing(format!("invalid json: {err}")))?;
        let token = std::str::from_utf8(token_bytes)
            .map_err(|_| TransportError::Framing("token not utf8".into()))?;
        let envelope = self.signer.verify(token)?;
        Ok((payload, envelope))
    }

    fn checksum(&self, data: &[u8]) -> [u8; 16] {
        let digest = blake3::hash(data);
        let mut out = [0u8; 16];
        out.copy_from_slice(&digest.as_bytes()[..16]);
        out
    }
}

/// STDIO telemetry event for testing purposes.
#[derive(Debug, Clone, PartialEq, Serialize, Deserialize)]
pub struct TelemetryEvent {
    pub kind: String,
    pub message: String,
}

#[derive(Debug, Default)]
pub struct TelemetrySink {
    events: Mutex<Vec<TelemetryEvent>>,
}

impl TelemetrySink {
    pub fn record(&self, event: TelemetryEvent) {
        self.events.lock().unwrap().push(event);
    }

    pub fn events(&self) -> Vec<TelemetryEvent> {
        self.events.lock().unwrap().clone()
    }
}

/// Errors exposed by the STDIO adapter.
#[derive(Debug, Error, PartialEq)]
pub enum TransportError {
    #[error("configuration error: {0}")]
    Configuration(String),
    #[error("authentication failure: {0}")]
    Unauthorized(String),
    #[error("framing error: {0}")]
    Framing(String),
    #[error("router error: {0}")]
    Router(RouterError),
}

impl TransportError {
    pub fn router_status_code(&self) -> Option<u16> {
        match self {
            TransportError::Router(err) => Some(err.status_code()),
            _ => None,
        }
    }
}

/// STDIO adapter entry point.
pub struct StdioAdapter {
    config: StdioConfig,
    router: SharedRouter,
    telemetry: Arc<TelemetrySink>,
    signer: Arc<TokenSigner>,
    codec: FramingCodec,
}

#[derive(Debug, Clone, PartialEq, Serialize, Deserialize)]
pub struct RetryPayload {
    pub sequence: u64,
    pub command: String,
    pub payload: Value,
    pub token_id: String,
}

#[derive(Debug, Clone)]
pub struct RetryEntry {
    pub payload: RetryPayload,
    enqueued_at: SystemTime,
    attempts: u32,
}

impl RetryEntry {
    pub fn attempts(&self) -> u32 {
        self.attempts
    }

    pub fn enqueued_at(&self) -> SystemTime {
        self.enqueued_at
    }

    pub fn into_payload(self) -> RetryPayload {
        self.payload
    }

    pub fn payload(&self) -> &RetryPayload {
        &self.payload
    }
}

#[derive(Debug)]
pub struct RetryBuffer {
    max_entries: usize,
    max_age: Duration,
    inner: Mutex<VecDeque<RetryEntry>>,
    max_sequence_seen: Mutex<Option<u64>>,
}

impl RetryBuffer {
    pub fn new(max_entries: usize, max_age: Duration) -> Self {
        Self {
            max_entries,
            max_age,
            inner: Mutex::new(VecDeque::new()),
            max_sequence_seen: Mutex::new(None),
        }
    }

    pub fn enqueue(&self, payload: RetryPayload) -> Result<(), RetryError> {
        self.push_entry(RetryEntry {
            payload,
            enqueued_at: SystemTime::now(),
            attempts: 0,
        })
    }

    pub fn enqueue_at(
        &self,
        payload: RetryPayload,
        enqueued_at: SystemTime,
    ) -> Result<(), RetryError> {
        self.push_entry(RetryEntry {
            payload,
            enqueued_at,
            attempts: 0,
        })
    }

    pub fn requeue(&self, entry: RetryEntry) -> Result<(), RetryError> {
        self.push_entry(entry)
    }

    pub fn drain_ready(&self) -> Vec<RetryEntry> {
        let mut guard = self.inner.lock().expect("retry buffer mutex poisoned");
        let now = SystemTime::now();
        guard.retain(|entry| match now.duration_since(entry.enqueued_at) {
            Ok(age) => age <= self.max_age,
            Err(_) => true,
        });
        guard.drain(..).collect()
    }

    pub fn max_sequence(&self) -> Option<u64> {
        *self.max_sequence_seen.lock().unwrap()
    }

    fn push_entry(&self, mut entry: RetryEntry) -> Result<(), RetryError> {
        if self.max_entries == 0 {
            return Err(RetryError::Misconfigured(
                "max_entries cannot be zero".into(),
            ));
        }
        // preserve original enqueue time on requeue
        entry.attempts = entry.attempts.saturating_add(1);
        let mut guard = self.inner.lock().expect("retry buffer mutex poisoned");
        while guard.len() >= self.max_entries {
            guard.pop_front();
        }
        {
            let mut max_seen = self.max_sequence_seen.lock().unwrap();
            match *max_seen {
                Some(existing) if existing >= entry.payload.sequence => {}
                _ => *max_seen = Some(entry.payload.sequence),
            }
        }
        guard.push_back(entry);
        Ok(())
    }
}

#[derive(Debug, thiserror::Error)]
pub enum RetryError {
    #[error("retry buffer misconfigured: {0}")]
    Misconfigured(String),
}

impl StdioAdapter {
    pub fn bind(config: StdioConfig, router: SharedRouter) -> Result<Self, TransportError> {
        config.validate()?;
        let signer = Arc::new(TokenSigner::new(config.token_secret.clone()));
        let codec = FramingCodec::new(config.max_frame_length, signer.clone());
        Ok(Self {
            config,
            router,
            telemetry: Arc::new(TelemetrySink::default()),
            signer,
            codec,
        })
    }

    pub fn issue_session_token(&self, principal: &str) -> Result<SessionToken, TransportError> {
        if !self
            .config
            .allowed_principals
            .iter()
            .any(|p| p == principal)
        {
            return Err(TransportError::Unauthorized(format!(
                "principal {principal} is not permitted",
            )));
        }
        let IssuedToken { token, token_id } =
            self.signer
                .issue(principal, &["stdio".into()], Duration::from_secs(3600));
        self.telemetry.record(TelemetryEvent {
            kind: "stdio.session.issued".into(),
            message: token_id.to_string(),
        });
        Ok(SessionToken { token })
    }

    pub async fn dispatch_frame(&self, frame: StdioFrame) -> Result<StdioFrame, TransportError> {
        let (payload, envelope) = self.codec.decode_with_envelope(&frame)?;
        let command = payload
            .get("command")
            .and_then(|v| v.as_str())
            .ok_or_else(|| TransportError::Framing("command missing".into()))?;
        let body = payload.get("payload").cloned().unwrap_or(Value::Null);

        if !self
            .config
            .allowed_principals
            .iter()
            .any(|p| p == &envelope.principal)
        {
            return Err(TransportError::Unauthorized(format!(
                "principal {} is not permitted",
                envelope.principal
            )));
        }

        let context = SessionContext {
            principal: envelope.principal.clone(),
            capabilities: envelope.capabilities.clone(),
            trace_id: Uuid::new_v4(),
            token_id: Some(envelope.token_id),
            peer: Some("stdio".into()),
        };

        self.telemetry.record(TelemetryEvent {
            kind: "stdio.request".into(),
            message: command.to_string(),
        });

        let response = self
            .router
            .dispatch(context, RouterCommand::new(command, body))
            .await
            .map_err(|err| {
                self.telemetry.record(TelemetryEvent {
                    kind: "stdio.router.error".into(),
                    message: err.to_string(),
                });
                TransportError::Router(err)
            })?;

        let status = if (200..=299).contains(&response.status_code) {
            "ok"
        } else {
            "error"
        };
        let response_body = json!({
            "status": status,
            "payload": response.payload,
        });
        self.telemetry.record(TelemetryEvent {
            kind: "stdio.response".into(),
            message: response.status_code.to_string(),
        });
        self.codec.encode(
            &response_body,
            &SessionToken {
                token: envelope.raw_token,
            },
        )
    }

    pub fn codec(&self) -> &FramingCodec {
        &self.codec
    }

    pub fn telemetry(&self) -> Arc<TelemetrySink> {
        Arc::clone(&self.telemetry)
    }
}

#[derive(Debug, Clone, Serialize, Deserialize)]
struct TokenEnvelope {
    raw_token: String,
    token_id: Uuid,
    principal: String,
    capabilities: Vec<String>,
    expires_at: u64,
}

impl TokenEnvelope {
    fn canonical(&self) -> String {
        format!(
            "{}|{}|{}|{}",
            self.token_id,
            self.principal,
            self.capabilities.join(","),
            self.expires_at
        )
    }
}

#[derive(Debug)]
struct TokenSigner {
    secret: String,
}

impl TokenSigner {
    fn new(secret: String) -> Self {
        Self { secret }
    }

    fn issue(&self, principal: &str, capabilities: &[String], ttl: Duration) -> IssuedToken {
        let expires_at = SystemTime::now() + ttl;
        let expires_unix = expires_at
            .duration_since(UNIX_EPOCH)
            .unwrap_or_default()
            .as_secs();
        let envelope = TokenEnvelope {
            raw_token: String::new(),
            token_id: Uuid::new_v4(),
            principal: principal.into(),
            capabilities: capabilities.to_vec(),
            expires_at: expires_unix,
        };
        let token_id = envelope.token_id;
        let signature = self.sign(&envelope.canonical());
        let signed = SignedToken {
            envelope,
            signature,
        };
        let token = URL_SAFE_NO_PAD.encode(serde_json::to_vec(&signed).unwrap());
        IssuedToken { token, token_id }
    }

    fn verify(&self, token: &str) -> Result<TokenEnvelope, TransportError> {
        let bytes = URL_SAFE_NO_PAD
            .decode(token)
            .map_err(|_| TransportError::Unauthorized("invalid token encoding".into()))?;
        let signed: SignedToken = serde_json::from_slice(&bytes)
            .map_err(|_| TransportError::Unauthorized("invalid token payload".into()))?;
        let expected = self.sign(&signed.envelope.canonical());
        if signed.signature != expected {
            return Err(TransportError::Unauthorized(
                "token signature mismatch".into(),
            ));
        }
        let now = SystemTime::now()
            .duration_since(UNIX_EPOCH)
            .unwrap_or_default()
            .as_secs();
        if signed.envelope.expires_at <= now {
            return Err(TransportError::Unauthorized("token expired".into()));
        }
        Ok(TokenEnvelope {
            raw_token: token.into(),
            ..signed.envelope
        })
    }

    fn sign(&self, canonical: &str) -> String {
        let mut hasher = Hasher::new_keyed(&self.key());
        hasher.update(canonical.as_bytes());
        URL_SAFE_NO_PAD.encode(hasher.finalize().as_bytes())
    }

    fn key(&self) -> [u8; 32] {
        let mut key = [0u8; 32];
        let digest = blake3::hash(self.secret.as_bytes());
        key.copy_from_slice(digest.as_bytes());
        key
    }
}

#[derive(Debug, Serialize, Deserialize)]
struct SignedToken {
    envelope: TokenEnvelope,
    signature: String,
}

struct IssuedToken {
    token: String,
    token_id: Uuid,
}

#[cfg(test)]
mod tests {
    use super::*;
    use runtime_router::{RecordingRouter, RouterResponse};
    use serde_json::json;
    use std::sync::Arc;
    use std::time::{Duration, SystemTime};

    fn forge_frame(payload: &Value, signed: &SignedToken) -> StdioFrame {
        let payload_bytes = serde_json::to_vec(payload).expect("payload encodes");
        let token_bytes = URL_SAFE_NO_PAD
            .encode(serde_json::to_vec(signed).expect("token encodes"))
            .into_bytes();
        let mut buffer = Vec::new();
        buffer.extend_from_slice(&(payload_bytes.len() as u32).to_be_bytes());
        buffer.extend_from_slice(&(token_bytes.len() as u16).to_be_bytes());
        buffer.extend_from_slice(&payload_bytes);
        buffer.extend_from_slice(&token_bytes);
        let digest = blake3::hash(&buffer);
        buffer.extend_from_slice(&digest.as_bytes()[..16]);
        StdioFrame { payload: buffer }
    }

    fn config() -> StdioConfig {
        StdioConfig {
            max_frame_length: 2048,
            allowed_principals: vec!["alice".into()],
            token_secret: "stdio-secret".into(),
        }
    }

    #[tokio::test]
    async fn round_trips_frame() {
        let router = Arc::new(RecordingRouter::default());
        router
            .script_response(Ok(RouterResponse::ok(json!({ "ok": true }))))
            .await;

        let adapter = StdioAdapter::bind(config(), router.clone() as SharedRouter).unwrap();
        let token = adapter
            .issue_session_token("alice")
            .expect("token issuance should succeed");
        let frame = adapter
            .codec()
            .encode(&json!({ "command": "status" }), &token)
            .expect("encode should work");

        let response = adapter
            .dispatch_frame(frame)
            .await
            .expect("dispatch should succeed");
        let (body, _) = adapter.codec().decode(&response).expect("decode response");
        assert_eq!(body["status"], json!("ok"));
    }

    #[tokio::test]
    async fn rejects_bad_checksum() {
        let router = Arc::new(RecordingRouter::default());
        let adapter = StdioAdapter::bind(config(), router as SharedRouter).unwrap();
        let frame = StdioFrame {
            payload: vec![0, 1, 2, 3],
        };
        let err = adapter
            .dispatch_frame(frame)
            .await
            .expect_err("checksum must be validated");
        assert!(matches!(err, TransportError::Framing(_)));
    }

    #[tokio::test]
    async fn rejects_unknown_principal() {
        let router = Arc::new(RecordingRouter::default());
        let adapter = StdioAdapter::bind(config(), router as SharedRouter).unwrap();
        let forged = SessionToken {
            token: "forged".into(),
        };
        let frame = adapter
            .codec()
            .encode(&json!({ "command": "status" }), &forged)
            .expect_err("forged tokens should fail");
        assert!(matches!(frame, TransportError::Unauthorized(_)));
    }

    #[tokio::test]
    async fn rejects_revoked_principal_on_dispatch() {
        let router = Arc::new(RecordingRouter::default());
        let mut adapter = StdioAdapter::bind(config(), router.clone() as SharedRouter).unwrap();
        let token = adapter
            .issue_session_token("alice")
            .expect("token issuance should succeed");

        adapter.config.allowed_principals.clear();

        let frame = adapter
            .codec()
            .encode(&json!({ "command": "status" }), &token)
            .expect("encode should succeed");

        let err = adapter
            .dispatch_frame(frame)
            .await
            .expect_err("revoked principal should be rejected");
        assert!(matches!(err, TransportError::Unauthorized(msg) if msg.contains("alice")));
    }

    #[tokio::test]
    async fn treats_non_200_success_status_as_ok() {
        let router = Arc::new(RecordingRouter::default());
        router
            .script_response(Ok(RouterResponse {
                status_code: 204,
                payload: json!({ "ok": true }),
                diagnostics: Vec::new(),
            }))
            .await;

        let adapter = StdioAdapter::bind(config(), router.clone() as SharedRouter).unwrap();
        let token = adapter
            .issue_session_token("alice")
            .expect("token issuance should succeed");
        let frame = adapter
            .codec()
            .encode(&json!({ "command": "status" }), &token)
            .expect("encode should work");

        let response = adapter
            .dispatch_frame(frame)
            .await
            .expect("dispatch should succeed");
        let (body, _) = adapter.codec().decode(&response).expect("decode response");
        assert_eq!(body["status"], json!("ok"));
    }

    #[test]
<<<<<<< HEAD
    fn retry_buffer_enforces_capacity_fifo() {
        let buffer = RetryBuffer::new(3, Duration::from_secs(60));
        for seq in 1..=4 {
            buffer
                .enqueue(RetryPayload {
                    sequence: seq,
                    command: "ingest".into(),
                    payload: json!({ "id": seq }),
                    token_id: format!("tok-{seq}"),
                })
                .unwrap();
        }

        assert_eq!(buffer.max_sequence(), Some(4));
        let drained = buffer.drain_ready();
        let sequences: Vec<u64> = drained.iter().map(|entry| entry.payload.sequence).collect();
        assert_eq!(sequences, vec![2, 3, 4]);
    }

    #[test]
    fn retry_buffer_requeue_retains_order() {
        let buffer = RetryBuffer::new(5, Duration::from_secs(60));
        for seq in 10..=12 {
            buffer
                .enqueue(RetryPayload {
                    sequence: seq,
                    command: "ingest".into(),
                    payload: json!({ "id": seq }),
                    token_id: format!("tok-{seq}"),
                })
                .unwrap();
        }

        let mut drained = buffer.drain_ready();
        assert_eq!(drained.len(), 3);
        let retry_entry = drained.remove(1);
        buffer.requeue(retry_entry).unwrap();

        buffer
            .enqueue(RetryPayload {
                sequence: 13,
                command: "search".into(),
                payload: json!({ "q": "docs" }),
                token_id: "tok-13".into(),
            })
            .unwrap();

        let drained_again = buffer.drain_ready();
        let sequences: Vec<u64> = drained_again
            .iter()
            .map(|entry| entry.payload.sequence)
            .collect();
        assert_eq!(sequences, vec![11, 13]);
=======
    fn issue_session_token_records_telemetry() {
        let router = Arc::new(RecordingRouter::default());
        let adapter = StdioAdapter::bind(config(), router as SharedRouter).unwrap();
        let token = adapter
            .issue_session_token("alice")
            .expect("token issuance should succeed");
        assert!(!token.token.is_empty());
        let events = adapter.telemetry().events();
        assert!(events
            .iter()
            .any(|event| event.kind == "stdio.session.issued" && event.message.len() == 36));
    }

    #[tokio::test]
    async fn dispatch_rejects_expired_token() {
        let router = Arc::new(RecordingRouter::default());
        let adapter = StdioAdapter::bind(config(), router as SharedRouter).unwrap();

        let signer = TokenSigner::new("stdio-secret".into());
        let expired_envelope = TokenEnvelope {
            raw_token: String::new(),
            token_id: Uuid::new_v4(),
            principal: "alice".into(),
            capabilities: vec!["stdio".into()],
            expires_at: SystemTime::now()
                .checked_sub(Duration::from_secs(5))
                .unwrap()
                .duration_since(UNIX_EPOCH)
                .unwrap_or_default()
                .as_secs(),
        };
        let signature = signer.sign(&expired_envelope.canonical());
        let signed = SignedToken {
            envelope: expired_envelope,
            signature,
        };
        let frame = forge_frame(&json!({ "command": "status" }), &signed);

        let err = adapter
            .dispatch_frame(frame)
            .await
            .expect_err("expired token should be rejected");
        assert!(matches!(err, TransportError::Unauthorized(msg) if msg.contains("expired")));
>>>>>>> cd90e190
    }
}<|MERGE_RESOLUTION|>--- conflicted
+++ resolved
@@ -662,7 +662,6 @@
     }
 
     #[test]
-<<<<<<< HEAD
     fn retry_buffer_enforces_capacity_fifo() {
         let buffer = RetryBuffer::new(3, Duration::from_secs(60));
         for seq in 1..=4 {
@@ -716,7 +715,6 @@
             .map(|entry| entry.payload.sequence)
             .collect();
         assert_eq!(sequences, vec![11, 13]);
-=======
     fn issue_session_token_records_telemetry() {
         let router = Arc::new(RecordingRouter::default());
         let adapter = StdioAdapter::bind(config(), router as SharedRouter).unwrap();
@@ -760,6 +758,5 @@
             .await
             .expect_err("expired token should be rejected");
         assert!(matches!(err, TransportError::Unauthorized(msg) if msg.contains("expired")));
->>>>>>> cd90e190
     }
 }